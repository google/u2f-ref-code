// Based on code from Google & Yubico.
#include <stdio.h>
#include <stdlib.h>
#include <string.h>
#include <time.h>
#include <ctype.h>
#include "u2f.h"
#include "u2f_nfc_crypto.h"
#include "u2f_nfc.h"

#if defined(__GLIBC__)
#include <wintypes.h>
#include <pcsclite.h>
#include <reader.h>
#endif

#include <winscard.h>
const char* printError(uint err);

// Gloabl variables shared with top level routine
flag log_Apdu = flagOFF;  // default
flag log_Crypto = flagOFF;
flag arg_Pause = flagOFF;
flag arg_Abort = flagON;
cmd_apdu_type cmd_apdu;

<<<<<<< HEAD
// Shared between PC/SC Card Access Routines
=======
//Chaining Blocksize from reader - Le
static uint16_t blockSize = 256;

//Shared between PC/SC Card Access Routines
>>>>>>> a64827a2
static SCARDHANDLE hCard;

void setChainingLc(uint16_t size){
  blockSize = ( size <= 256 ? size : 256);
}


static void pausePrompt(const char* prompt) {
  printf("\n%s", prompt);
  fflush(stdin);
  getchar();
}

void checkPause(const char* prompt) {
  if (arg_Pause) pausePrompt(prompt);
}


void AbortOrNot(void) {
  checkPause(arg_Abort==flagOFF?"\nHit Enter to Continue...":"\nHit Enter to Exit...");
  if (arg_Abort) exit(0);
  printf("%s","Continuing... (-a option)");
}


int check(const char *func, long rc)
{
  if (rc == SCARD_S_SUCCESS) return 1;
  // Don't try to continue after PC/SC error
  printf("%s: PC/SC error %08lx:%s\n", func, rc, printError(rc));
  checkPause("Hit Enter to Exit...");
  exit(0);
}

void  printCmdAPDU(uint8_t apduin[], ulong lenin) {
  uint8_t i;
  uint Lc, Le, DataOffset;
  printf("\n");
  if (log_Apdu == flagON) {
    // Determine case of Command APDU
    if (lenin == 4) {
      printf("Cmd APDU, Case 1\n");
      Lc = 0;
      Le = 0;
      DataOffset = 0;
    }
    else if (lenin == 5) {
      printf("Cmd APDU, Case 2S\n");
      Lc = 0;
      Le = (uint) apduin[4];
      DataOffset = 0;
    }
    else if ((lenin == (5u + apduin[4])) && (apduin[4] != 0)) {
      printf("Cmd APDU, Case 3S\n");
      Lc = apduin[4];
      Le = 0;
      DataOffset = 5u;
    }
    else if ((lenin == (6u + apduin[4])) && (apduin[4] != 0)) {
      printf("Cmd APDU, Case 4S\n");
      Lc = apduin[4];
      Le = apduin[lenin-1];
      DataOffset = 5;
    }
    else if ((lenin == 7u) && (apduin[4] == 0)) {
      printf("Cmd APDU, Case 2Extended\n");
      Lc = 0;
      Le = (uint) (apduin[5]*256u + apduin[6]);
      DataOffset = 0;
    }
    else if ((lenin ==  7u + ((uint) (apduin[5]*256 + apduin[6]))) && (apduin[4] == 0)) {
      printf("Cmd APDU, Case 3Extended\n");
      Lc = (uint) (apduin[5]*256u + apduin[6]);
      Le = 0;
      DataOffset = 7;
    }
    else if ((lenin ==  9u + ((uint) (apduin[5]*256 + apduin[6]))) && (apduin[4] == 0)) {
      printf("Cmd APDU, Case 4Extended\n");
      Lc = (uint) (apduin[5]*256 + apduin[6]);
      Le = (uint) 256u*apduin[lenin-2] +  apduin[lenin-1];
      DataOffset = 7u;
    }

    printf("Length: %lu(0x%04lX)\n", lenin, lenin);
    printf("Cla:%02X ", apduin[CLA]);
    printf("Ina:%02X ", apduin[INS]);
    printf("p1:%02X ", apduin[P1]);
    printf("p2:%02X\n", apduin[P2]);
    printf("Lc: %u(0x%04X) ", Lc, Lc);
    printf("Le: %u(0x%04X)", Le, Le);
    if(Le == 0){
      printf("(Le=256)");
    }
    printf("\n");
    for (i = 0; i < Lc; i++) {
      printf("%02X", apduin[i+DataOffset]);
      if ( ((i & 0xf) == 0xf) || (i==Lc-1)) {
        printf("\n");
      }
      else{
        printf(":");
      }
    }
  }
}

void printRespAPDU( uint8_t apduin[], ulong lenin) {
  ulong i;
  if (log_Apdu == flagON) {
    printf("Response APDU, Length: %lu(0x%04lX)\n", lenin, lenin);
<<<<<<< HEAD
    if ((lenin > 255)  && (cmd_apdu == SHORT_APDU)) {
      printf("!! ERROR !!, Extended Response to Short APDU Input\n");
    }

=======
    printf("Status=>%02X:%02X\n", apduin[lenin-2],apduin[lenin-1] );
>>>>>>> a64827a2
    for (i = 0; i < lenin-2; i++) {
      printf("%02X", apduin[i]);
      if ( (i & 0xf) == 0xf) {
        printf("\n");
      }
      else{
        printf(":");
      }
    }
<<<<<<< HEAD
    if (lenin >= 2) {
      printf("\nStatus=>%02X:%02X\n", apduin[lenin-2],apduin[lenin-1] );
      if ((apduin[lenin-2] == 0x61)  && (cmd_apdu == EXTENDED_APDU)) {
        printf("!! ERROR !!, DATA AVAILABLE (Chained) Response to Extended APDU Input\n");
      }
    }
    printf("\n");
=======
  printf("\n");
>>>>>>> a64827a2
  }
}


void dumpHex(const char *descr, uint8_t *buf, int bcnt)
{
  int i, j;
  uint8_t *p = buf;

  printf("%s: %d uint8_ts\n", descr, bcnt);

  for (i = 0; ; i += 0x10) {
    printf("%04x:", i);
    for (j = 0; j < 0x10; j++) {
      if (j < bcnt)
        printf("%c%02x", (j == 8) ? '-' : ' ', *p++);
      else
        printf("   ");
    }
    printf(" <");
    for (j = 0; j < 0x10; j++, buf++) {
      if (j < bcnt)
        putchar(isprint(*buf) ? *buf : '.');
      else
        putchar(' ');
    }
    printf(">\n");
    if (bcnt <= 0x10) break;
    bcnt -= 0x10;
  }
}


uint xchgAPDUShort(uint cla, uint ins, uint p1, uint p2, uint lc, const void *data, uint *rapduLen, void *rapdu)
{
  uint8_t capdu[APDU_BUFFER_SIZE];
  uint8_t *dp = (uint8_t *) data;
  uint8_t rapduBuf[APDU_BUFFER_SIZE];
  ulong rlen;
  long rc;
  uint len;
  uint sw12;

  cmd_apdu = SHORT_APDU;

  // Setup and send cAPDU. Perform output chaining if necessary
  capdu[INS] = (uint8_t) (ins & 0xff);
  capdu[P1] =  (uint8_t) (p1 & 0xff);
  capdu[P2] =  (uint8_t) (p2 & 0xff);

  for (;;) {
    capdu[CLA] = (uint8_t) (cla & 0xff);
    if (lc > blockSize) cla |= 0x10;
    if (lc) {
      capdu[LC] = (lc > blockSize) ? blockSize : lc;
      memcpy((void*)&capdu[DATA_NON_EXTENDED], (const void *) dp, (size_t)capdu[LC]);
      capdu[DATA_NON_EXTENDED+capdu[LC]] = (blockSize == 256 ? 0 : blockSize); 
      len = 6 + capdu[LC];
      dp += blockSize;
      lc -= capdu[LC];
    } else {
      capdu[LC] = ( blockSize == 256 ? 0 : blockSize); 
      len = 5;
    }

    rlen = sizeof(rapduBuf);

    printCmdAPDU(capdu, len);
    rc = SCardTransmit(hCard, SCARD_PCI_T1, (uint8_t *) &capdu, len,
      NULL, rapduBuf, &rlen);
    if (!check("SCardTransmit (1)", rc)) return PCSC_ERROR;
    printRespAPDU(rapduBuf, rlen);
    if(rlen > (ulong)(blockSize) + 2){
      printf("!! ERROR !!, Response Longer than Le (Extended Response to Short APDU Input?) \n");
      return SW_ERROR_ANY;
    }


    if (!lc) break;

    // If chaining, verify expected response

    if (rlen != 2 || rapduBuf[0] != 0x90 || rapduBuf[1] != 0x00) {
      printf("Invalid cAPDU chain block response\n");
    }
  }

  dp = (uint8_t *) rapdu;
  len = 0;

  for (;;) {
    if (rlen < 2) {
      printf("Malformed Response APDU. Expected at least SW12. Got %lu uint8_ts\n", rlen);
      return SW_ERROR_ANY;
    }
    rlen -= 2;
    sw12 = (int) (rapduBuf[rlen] << 8) | rapduBuf[rlen + 1];
    len += rlen;
    if (len > *rapduLen) {
      printf("Response APDU buffer overflow\n");
      return SW_ERROR_ANY;
    }
    if (rlen) {
      memcpy((void*)dp, (const void *)rapduBuf, (size_t) rlen);
      dp += rlen;
    }

    // More to read ?
    if (rapduBuf[rlen] != 0x61) break;

    // Read next block
    capdu[0] = 0;
    capdu[1] = 0xc0;
    capdu[2] = 0;
    capdu[3] = 0;
    capdu[4] = (uint8_t)(blockSize == 256 ? 0 : blockSize);

    rlen = sizeof(rapduBuf);
    printCmdAPDU(capdu, 5);
    rc = SCardTransmit(hCard, SCARD_PCI_T1, (uint8_t *) &capdu, 5, NULL, rapduBuf, &rlen);
    if (!check("SCardTransmit (2)", rc)) {return PCSC_ERROR;}
    printRespAPDU(rapduBuf, rlen);
    if(rlen > (ulong)(blockSize) + 2) {
      printf("!! ERROR !!, Response Longer than Le (Extended Response to Short APDU Input?) \n");
      return SW_ERROR_ANY;
    }
  }

  *rapduLen = len;

  return sw12;
}

void utilInit(void)
{
  srand((unsigned int) time(0));
}

void getRandom(uint8_t *buf, size_t size)
{
  while (size--) *buf++ = (uint8_t) rand();
}


uint xchgAPDUExtended(uint cla, uint ins, uint p1, uint p2, uint lc, const void *data, uint *rapduLen, void *rapdu )
{
  uint8_t capdu[APDU_BUFFER_SIZE];
  ulong rlen = *rapduLen + 2; //Add Buffer for Status
  ulong len;
  long rc;
  int sw12;

  cmd_apdu = EXTENDED_APDU;

  // Setup and send extended  cAPDU
  capdu[CLA] = cla & 0xff;
  capdu[INS] = ins & 0xff;
  capdu[P1] = p1 & 0xff;
  capdu[P2] = p2 & 0xff;
  capdu[4] = 0;
  capdu[5] = (lc>>8) & 0xff;
  capdu[6]= lc & 0xff;
  memcpy((void*)&capdu[7], (const void*)data, lc);
  capdu[7+lc]=(uint8_t) ((*rapduLen/256) & 0xff);
  capdu[8+lc]=(uint8_t) (*rapduLen & 0xff);
  len = lc+9;

  printCmdAPDU(capdu, len);
  rc = SCardTransmit(hCard, SCARD_PCI_T1, capdu, len, NULL, (uint8_t*) rapdu, &rlen );
  if (!check("SCardTransmit (3)", rc)) return PCSC_ERROR;
  printRespAPDU((uint8_t*) rapdu, rlen);
 
  if(rlen >= 2) {
    if(((uint8_t*)rapdu)[rlen-2] == 0x61){
      printf("!! ERROR !!, DATA AVAILABLE (Chained) Response to Extended APDU Input\n");
      return SW_ERROR_ANY;
    }
  }
  *rapduLen = rlen-2;
  sw12 = (int) (((uint8_t*)rapdu)[rlen-2] << 8) | ((uint8_t*)rapdu)[rlen-1];
  return sw12;
}

int U2FNFC_connect(void)
{
  ulong dwActiveProtocol, dwRecvLength;
  uint8_t pbRecvBuffer[0x100];
  LPTSTR  pmszReaders = NULL;
  LPTSTR  readerNames[10] = {0};
  LPTSTR  p;
  ulong   cch = SCARD_AUTOALLOCATE;
  SCARDCONTEXT hContext;
  long rc;
  int i;
  int key;

  printf("Initalization, finding PC/SC Readers...\n");

  // Initialize util functions
  utilInit();

  // Establish context
  rc = SCardEstablishContext(SCARD_SCOPE_USER, NULL, NULL, &hContext);
  if (!check("SCardEstablishContext", rc)) return PCSC_ERROR;


  rc = SCardListReaders(hContext, NULL, (LPTSTR)&pmszReaders, &cch);
  check("SCardListReaders", rc);

  for (i = 0, p = pmszReaders; *p; readerNames[i] = p, i++, p += (strlen(p) + 1)) {
    printf("Reader %d name:", i);
    printf("%s",p);
    printf("\n");
  }

  if (!p) {
    checkPause("No PC/SC reader found");
    return 1;
  }

  printf("Select Reader <Enter>:");
  key = 10;
  while (key > 9 ) {
    key = getchar();
     if (key >= '0' && key <= '9') {
      if (readerNames[key-'0'] != 0) {
        key = key - '0';
      }
    }
    else {
      printf("Select Valid Reader <Enter>:");
    }
  }

  printf("\nConnecting to: %s \n", readerNames[key]);

  // Connect to card (if any)
  rc = SCardConnect(hContext, readerNames[key], SCARD_SHARE_EXCLUSIVE, SCARD_PROTOCOL_T1, &hCard, &dwActiveProtocol);
  if (!check("SCardConnect", rc)) return 0;

  // Get ATR string
  dwRecvLength = sizeof(pbRecvBuffer);
  rc = SCardGetAttrib(hCard, SCARD_ATTR_ATR_STRING, pbRecvBuffer, &dwRecvLength);
  if (!check("SCardGetAttrib[ATR]", rc)) return PCSC_ERROR;
  dumpHex("\nSCardGetAttrib[SCARD_ATTR_ATR_STRING]", pbRecvBuffer, dwRecvLength);

  return 0;
}

// Lookup PCSC error codes & display to user
const char* printError(uint err)
{
  switch (err)
  {
    case SCARD_S_SUCCESS:return "OK";
    case SCARD_E_CANCELLED:return "Command cancelled";
    case SCARD_E_CANT_DISPOSE:return "Cannot dispose";
    case SCARD_E_INSUFFICIENT_BUFFER:return "Insufficient buffer allocated";
    case SCARD_E_INVALID_ATR: return "Invalid ATR";
    case SCARD_E_INVALID_HANDLE:return "Invalid handle";
    case SCARD_E_INVALID_PARAMETER:return "Invalid parameter given";
    case SCARD_E_INVALID_TARGET:return "Invalid target given";
    case SCARD_E_INVALID_VALUE:return "Invalid value given";
    case SCARD_E_NO_MEMORY:return "Not enough memory";
    case SCARD_F_COMM_ERROR:return "Comm error";
    case SCARD_F_INTERNAL_ERROR:return "Internal error";
    case SCARD_F_UNKNOWN_ERROR:return "Unknown error";
    case SCARD_F_WAITED_TOO_LONG:return "Waited too long";
    case SCARD_E_UNKNOWN_READER:return "Unknown reader";
    case SCARD_E_TIMEOUT:return "Timeout";
    case SCARD_E_SHARING_VIOLATION:return "Sharing violation";
    case SCARD_E_NO_SMARTCARD:return "No smart card inserted";
    case SCARD_E_UNKNOWN_CARD:return "Unknown card";
    case SCARD_E_PROTO_MISMATCH:return "Pprotocol mismatch";
    case SCARD_E_NOT_READY:return "Not ready";
    case SCARD_E_SYSTEM_CANCELLED:return "System cancelled";
    case SCARD_E_NOT_TRANSACTED:return "Not Transacted";
    case SCARD_E_READER_UNAVAILABLE:return "Reader is unavailable";
    case SCARD_W_UNSUPPORTED_CARD:return "Card not supported";
    case SCARD_W_UNRESPONSIVE_CARD:return "Card unresponsive";
    case SCARD_W_UNPOWERED_CARD:return "Card unpowered";
    case SCARD_W_RESET_CARD:return "Card reset";
    case SCARD_E_UNSUPPORTED_FEATURE:return "Unsupported Feature";
    case SCARD_E_PCI_TOO_SMALL:return "PCI too small";
    case SCARD_E_READER_UNSUPPORTED:return "Reader unsupported";
    case SCARD_E_DUPLICATE_READER:return "Duplicate Reader";
    case SCARD_E_CARD_UNSUPPORTED:return "Card unsupported";
    case SCARD_E_NO_SERVICE: return "No Service";
    case SCARD_E_SERVICE_STOPPED:return "Service stopped";
    case SCARD_E_NO_READERS_AVAILABLE:return "No Reader ";
    default:return "Unknown Error";
  };
}<|MERGE_RESOLUTION|>--- conflicted
+++ resolved
@@ -24,20 +24,15 @@
 flag arg_Abort = flagON;
 cmd_apdu_type cmd_apdu;
 
-<<<<<<< HEAD
+// Chaining Blocksize from reader - Le
+static uint16_t blockSize = 256;
+
 // Shared between PC/SC Card Access Routines
-=======
-//Chaining Blocksize from reader - Le
-static uint16_t blockSize = 256;
-
-//Shared between PC/SC Card Access Routines
->>>>>>> a64827a2
 static SCARDHANDLE hCard;
 
-void setChainingLc(uint16_t size){
+void setChainingLc(uint16_t size) {
   blockSize = ( size <= 256 ? size : 256);
 }
-
 
 static void pausePrompt(const char* prompt) {
   printf("\n%s", prompt);
@@ -49,16 +44,13 @@
   if (arg_Pause) pausePrompt(prompt);
 }
 
-
 void AbortOrNot(void) {
   checkPause(arg_Abort==flagOFF?"\nHit Enter to Continue...":"\nHit Enter to Exit...");
   if (arg_Abort) exit(0);
   printf("%s","Continuing... (-a option)");
 }
 
-
-int check(const char *func, long rc)
-{
+int check(const char *func, long rc) {
   if (rc == SCARD_S_SUCCESS) return 1;
   // Don't try to continue after PC/SC error
   printf("%s: PC/SC error %08lx:%s\n", func, rc, printError(rc));
@@ -102,13 +94,16 @@
       Le = (uint) (apduin[5]*256u + apduin[6]);
       DataOffset = 0;
     }
-    else if ((lenin ==  7u + ((uint) (apduin[5]*256 + apduin[6]))) && (apduin[4] == 0)) {
+    else if ((lenin ==  7u + ((uint) (apduin[5]*256 + apduin[6]))) &&
+             (apduin[4] == 0)) {
+
       printf("Cmd APDU, Case 3Extended\n");
       Lc = (uint) (apduin[5]*256u + apduin[6]);
       Le = 0;
       DataOffset = 7;
     }
-    else if ((lenin ==  9u + ((uint) (apduin[5]*256 + apduin[6]))) && (apduin[4] == 0)) {
+    else if ((lenin ==  9u + ((uint) (apduin[5]*256 + apduin[6]))) &&
+             (apduin[4] == 0)) {
       printf("Cmd APDU, Case 4Extended\n");
       Lc = (uint) (apduin[5]*256 + apduin[6]);
       Le = (uint) 256u*apduin[lenin-2] +  apduin[lenin-1];
@@ -122,7 +117,7 @@
     printf("p2:%02X\n", apduin[P2]);
     printf("Lc: %u(0x%04X) ", Lc, Lc);
     printf("Le: %u(0x%04X)", Le, Le);
-    if(Le == 0){
+    if (Le == 0) {
       printf("(Le=256)");
     }
     printf("\n");
@@ -142,14 +137,7 @@
   ulong i;
   if (log_Apdu == flagON) {
     printf("Response APDU, Length: %lu(0x%04lX)\n", lenin, lenin);
-<<<<<<< HEAD
-    if ((lenin > 255)  && (cmd_apdu == SHORT_APDU)) {
-      printf("!! ERROR !!, Extended Response to Short APDU Input\n");
-    }
-
-=======
     printf("Status=>%02X:%02X\n", apduin[lenin-2],apduin[lenin-1] );
->>>>>>> a64827a2
     for (i = 0; i < lenin-2; i++) {
       printf("%02X", apduin[i]);
       if ( (i & 0xf) == 0xf) {
@@ -159,23 +147,11 @@
         printf(":");
       }
     }
-<<<<<<< HEAD
-    if (lenin >= 2) {
-      printf("\nStatus=>%02X:%02X\n", apduin[lenin-2],apduin[lenin-1] );
-      if ((apduin[lenin-2] == 0x61)  && (cmd_apdu == EXTENDED_APDU)) {
-        printf("!! ERROR !!, DATA AVAILABLE (Chained) Response to Extended APDU Input\n");
-      }
-    }
     printf("\n");
-=======
-  printf("\n");
->>>>>>> a64827a2
-  }
-}
-
-
-void dumpHex(const char *descr, uint8_t *buf, int bcnt)
-{
+  }
+}
+
+void dumpHex(const char *descr, uint8_t *buf, int bcnt) {
   int i, j;
   uint8_t *p = buf;
 
@@ -202,9 +178,8 @@
   }
 }
 
-
-uint xchgAPDUShort(uint cla, uint ins, uint p1, uint p2, uint lc, const void *data, uint *rapduLen, void *rapdu)
-{
+uint xchgAPDUShort(uint cla, uint ins, uint p1, uint p2, uint lc,
+    const void *data, uint *rapduLen, void *rapdu) {
   uint8_t capdu[APDU_BUFFER_SIZE];
   uint8_t *dp = (uint8_t *) data;
   uint8_t rapduBuf[APDU_BUFFER_SIZE];
@@ -225,7 +200,9 @@
     if (lc > blockSize) cla |= 0x10;
     if (lc) {
       capdu[LC] = (lc > blockSize) ? blockSize : lc;
-      memcpy((void*)&capdu[DATA_NON_EXTENDED], (const void *) dp, (size_t)capdu[LC]);
+      memcpy((void*)&capdu[DATA_NON_EXTENDED], (const void *) dp,
+          (size_t)capdu[LC]);
+
       capdu[DATA_NON_EXTENDED+capdu[LC]] = (blockSize == 256 ? 0 : blockSize); 
       len = 6 + capdu[LC];
       dp += blockSize;
@@ -242,7 +219,7 @@
       NULL, rapduBuf, &rlen);
     if (!check("SCardTransmit (1)", rc)) return PCSC_ERROR;
     printRespAPDU(rapduBuf, rlen);
-    if(rlen > (ulong)(blockSize) + 2){
+    if (rlen > (ulong)(blockSize) + 2) {
       printf("!! ERROR !!, Response Longer than Le (Extended Response to Short APDU Input?) \n");
       return SW_ERROR_ANY;
     }
@@ -292,7 +269,7 @@
     rc = SCardTransmit(hCard, SCARD_PCI_T1, (uint8_t *) &capdu, 5, NULL, rapduBuf, &rlen);
     if (!check("SCardTransmit (2)", rc)) {return PCSC_ERROR;}
     printRespAPDU(rapduBuf, rlen);
-    if(rlen > (ulong)(blockSize) + 2) {
+    if (rlen > (ulong)(blockSize) + 2) {
       printf("!! ERROR !!, Response Longer than Le (Extended Response to Short APDU Input?) \n");
       return SW_ERROR_ANY;
     }
@@ -303,19 +280,16 @@
   return sw12;
 }
 
-void utilInit(void)
-{
+void utilInit(void) {
   srand((unsigned int) time(0));
 }
 
-void getRandom(uint8_t *buf, size_t size)
-{
+void getRandom(uint8_t *buf, size_t size) {
   while (size--) *buf++ = (uint8_t) rand();
 }
 
-
-uint xchgAPDUExtended(uint cla, uint ins, uint p1, uint p2, uint lc, const void *data, uint *rapduLen, void *rapdu )
-{
+uint xchgAPDUExtended(uint cla, uint ins, uint p1, uint p2, uint lc,
+    const void *data, uint *rapduLen, void *rapdu ) {
   uint8_t capdu[APDU_BUFFER_SIZE];
   ulong rlen = *rapduLen + 2; //Add Buffer for Status
   ulong len;
@@ -342,8 +316,8 @@
   if (!check("SCardTransmit (3)", rc)) return PCSC_ERROR;
   printRespAPDU((uint8_t*) rapdu, rlen);
  
-  if(rlen >= 2) {
-    if(((uint8_t*)rapdu)[rlen-2] == 0x61){
+  if (rlen >= 2) {
+    if (((uint8_t*)rapdu)[rlen-2] == 0x61) {
       printf("!! ERROR !!, DATA AVAILABLE (Chained) Response to Extended APDU Input\n");
       return SW_ERROR_ANY;
     }
@@ -353,8 +327,7 @@
   return sw12;
 }
 
-int U2FNFC_connect(void)
-{
+int U2FNFC_connect(void) {
   ulong dwActiveProtocol, dwRecvLength;
   uint8_t pbRecvBuffer[0x100];
   LPTSTR  pmszReaders = NULL;
@@ -420,8 +393,7 @@
 }
 
 // Lookup PCSC error codes & display to user
-const char* printError(uint err)
-{
+const char* printError(uint err) {
   switch (err)
   {
     case SCARD_S_SUCCESS:return "OK";

--- conflicted
+++ resolved
@@ -28,20 +28,12 @@
   }
   if (token.android_attestation) {
     card.querySelector('.androidAttestationLabel').style.display = "inline";
-<<<<<<< HEAD
-    
     card.querySelector('.chainVerified').textContent = token.android_attestation.chain_validated;
     
     card.querySelector('.keymasterVersion').textContent
         = token.android_attestation.keymaster_version;
     card.querySelector('.challenge').textContent
         = "0x" + token.android_attestation.attestation_challenge;
-=======
-    card.querySelector('.keymasterVersion').textContent
-        = token.android_attestation.keymaster_version;
-    card.querySelector('.challenge').textContent
-        = token.android_attestation.attestation_challenge;
->>>>>>> 686e0881
 
     if (token.android_attestation.software_encoded.algorithm) {
       card.querySelector('.softwareEnforced .algorithm').textContent

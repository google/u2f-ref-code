// Copyright 2014 Google Inc. All rights reserved.
//
// Use of this source code is governed by a BSD-style
// license that can be found in the LICENSE file or at
// https://developers.google.com/open-source/licenses/bsd

package com.google.u2f.client.impl;

import java.util.List;

import org.apache.commons.codec.binary.Base64;

import com.google.gson.JsonObject;
import com.google.u2f.U2FConsts;
import com.google.u2f.U2FException;
import com.google.u2f.client.ChannelIdProvider;
import com.google.u2f.client.Crypto;
import com.google.u2f.client.OriginVerifier;
import com.google.u2f.client.U2FClient;
import com.google.u2f.codec.ClientDataCodec;
import com.google.u2f.codec.RawMessageCodec;
import com.google.u2f.key.U2FKey;
import com.google.u2f.key.UserPresenceVerifier;
import com.google.u2f.key.messages.AuthenticateRequest;
import com.google.u2f.key.messages.AuthenticateResponse;
import com.google.u2f.key.messages.RegisterRequest;
import com.google.u2f.key.messages.RegisterResponse;
import com.google.u2f.server.U2FServer;
import com.google.u2f.server.messages.RegisteredKey;
import com.google.u2f.server.messages.RegistrationRequest;
import com.google.u2f.server.messages.RegistrationResponse;
import com.google.u2f.server.messages.U2fSignRequest;
import com.google.u2f.server.messages.SignResponse;

public class U2FClientReferenceImpl implements U2FClient {
  private final Crypto crypto;
  private final OriginVerifier appIdVerifier;
  private final ChannelIdProvider channelIdProvider;
  private final U2FServer server;
  private final U2FKey key;

  public U2FClientReferenceImpl(Crypto crypto, OriginVerifier appIdVerifier,
      ChannelIdProvider channelIdProvider, U2FServer server, U2FKey key) {
    this.crypto = crypto;
    this.appIdVerifier = appIdVerifier;
    this.channelIdProvider = channelIdProvider;
    this.server = server;
    this.key = key;
  }

  @Override
  public void register(String origin, String accountName) throws U2FException {
    RegistrationRequest registrationRequest = server.getRegistrationRequest(accountName, origin);

    String version = registrationRequest.getVersion();
    String serverChallengeBase64 = registrationRequest.getChallenge();
    String appId = registrationRequest.getAppId();
    String sessionId = registrationRequest.getSessionId();

    if (!version.equals(U2FConsts.U2F_V2)) {
      throw new U2FException(String.format("Unsupported protocol version: %s", version));
    }

    appIdVerifier.validateOrigin(appId, origin);

    JsonObject channelIdJson = channelIdProvider.getJsonChannelId();

    String clientData = ClientDataCodec.encodeClientData(ClientDataCodec.REQUEST_TYPE_REGISTER,
        serverChallengeBase64, origin, channelIdJson);

    byte[] appIdSha256 = crypto.computeSha256(appId);
    byte[] clientDataSha256 = crypto.computeSha256(clientData);

    RegisterResponse registerResponse = key.register(new RegisterRequest(appIdSha256,
        clientDataSha256));

    byte[] rawRegisterResponse = RawMessageCodec.encodeRegisterResponse(registerResponse);
    String rawRegisterResponseBase64 = Base64.encodeBase64URLSafeString(rawRegisterResponse);
    String clientDataBase64 = Base64.encodeBase64URLSafeString(clientData.getBytes());

    server.processRegistrationResponse(new RegistrationResponse(rawRegisterResponseBase64,
        clientDataBase64, sessionId), System.currentTimeMillis());
  }

  @Override
  public void authenticate(String origin, String accountName) throws U2FException {
<<<<<<< HEAD
    U2fSignRequest signRequest = server.getSignRequest(accountName, origin);
=======

    // the key can be used to sign any of the requests - we're gonna sign the first one.
    SignRequest signRequest = server.getSignRequest(accountName, origin).get(0);
>>>>>>> 0321ec57

    String serverChallengeBase64 = signRequest.getChallenge();
    List<RegisteredKey> registeredKeys = signRequest.getRegisteredKeys();
    String version = registeredKeys.get(0).getVersion();
    String appId = registeredKeys.get(0).getAppId();
    String keyHandleBase64 = registeredKeys.get(0).getKeyHandle();
    String sessionId = registeredKeys.get(0).getSessionId();

    if (!version.equals(U2FConsts.U2F_V2)) {
      throw new U2FException(String.format("Unsupported protocol version: %s", version));
    }

    appIdVerifier.validateOrigin(appId, origin);

    JsonObject channelIdJson = channelIdProvider.getJsonChannelId();

    String clientData = ClientDataCodec.encodeClientData(ClientDataCodec.REQUEST_TYPE_AUTHENTICATE,
        serverChallengeBase64, origin, channelIdJson);

    byte[] clientDataSha256 = crypto.computeSha256(clientData);
    byte[] appIdSha256 = crypto.computeSha256(appId);
    byte[] keyHandle = Base64.decodeBase64(keyHandleBase64);
    AuthenticateResponse authenticateResponse = key.authenticate(new AuthenticateRequest(
        UserPresenceVerifier.USER_PRESENT_FLAG, clientDataSha256, appIdSha256, keyHandle));

    byte[] rawAuthenticateResponse = RawMessageCodec.encodeAuthenticateResponse(authenticateResponse);
    String rawAuthenticateResponse64 = Base64.encodeBase64URLSafeString(rawAuthenticateResponse);
    String clientDataBase64 = Base64.encodeBase64URLSafeString(clientData.getBytes());

    server.processSignResponse(
        new SignResponse(keyHandleBase64, rawAuthenticateResponse64, clientDataBase64, sessionId));
  }
}<|MERGE_RESOLUTION|>--- conflicted
+++ resolved
@@ -84,14 +84,7 @@
 
   @Override
   public void authenticate(String origin, String accountName) throws U2FException {
-<<<<<<< HEAD
     U2fSignRequest signRequest = server.getSignRequest(accountName, origin);
-=======
-
-    // the key can be used to sign any of the requests - we're gonna sign the first one.
-    SignRequest signRequest = server.getSignRequest(accountName, origin).get(0);
->>>>>>> 0321ec57
-
     String serverChallengeBase64 = signRequest.getChallenge();
     List<RegisteredKey> registeredKeys = signRequest.getRegisteredKeys();
     String version = registeredKeys.get(0).getVersion();

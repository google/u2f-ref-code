--- conflicted
+++ resolved
@@ -91,11 +91,7 @@
 
   @Test
   public void testProcessRegistrationResponse_noTransports() throws U2FException {
-<<<<<<< HEAD
-    when(mockDataStore.getEnrollSessionData(SESSION_ID)).thenReturn(
-=======
-	  when(mockDataStore.getEnrollSessionData(SESSION_ID)).thenReturn(
->>>>>>> 27902be5
+    when(mockDataStore.getEnrollSessionData(SESSION_ID)).thenReturn(
         new EnrollSessionData(ACCOUNT_NAME, APP_ID_ENROLL, SERVER_CHALLENGE_ENROLL));
     u2fServer = new U2FServerReferenceImpl(mockChallengeGenerator,
         mockDataStore, cryto, TRUSTED_DOMAINS);

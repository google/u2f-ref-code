--- conflicted
+++ resolved
@@ -45,7 +45,6 @@
 		String appId = (req.isSecure() ? "https://" : "http://") + req.getHeader("Host");
 
 		try {
-<<<<<<< HEAD
       registrationRequest = u2fServer.getRegistrationRequest(user.getUserId(), appId);
 		  signRequest = u2fServer.getSignRequest(user.getUserId(), appId);
     } catch (U2FException e) {
@@ -66,43 +65,7 @@
 		} else {
 		  result.add("registeredKeys", signRequest.getRegisteredKeysAsJson());
 		}
-		  
-=======
-          registrationRequest = u2fServer.getRegistrationRequest(user.getUserId(),
-              (req.isSecure() ? "https://" : "http://") + req.getHeader("Host"));
 
-          if (singleEnrollment) {
-            signRequests = u2fServer.getSignRequest(user.getUserId(),
-                (req.isSecure() ? "https://" : "http://") + req.getHeader("Host"));
-          } else {
-            signRequests = ImmutableList.of();
-          }
-		} catch (U2FException e) {
-		  throw new ServletException("couldn't get registration request", e);
-		}
-				
-        JsonArray signData = new JsonArray();
-
-        for (SignRequest signRequest : signRequests) {
-          JsonObject signServerData = new JsonObject();
-          signServerData.addProperty("appId", signRequest.getAppId());
-          signServerData.addProperty("challenge", signRequest.getChallenge());
-          signServerData.addProperty("version", signRequest.getVersion());
-          signServerData.addProperty("keyHandle", signRequest.getKeyHandle());
-          signData.add(signServerData);
-        }
-		
-	    JsonObject enrollData = new JsonObject();
-	    enrollData.addProperty("appId", registrationRequest.getAppId());
-	    enrollData.addProperty("challenge", registrationRequest.getChallenge());
-	    enrollData.addProperty("version", registrationRequest.getVersion());
-		
-	    JsonObject result = new JsonObject();
-	    result.add("enroll_data", enrollData);
-	    result.add("sign_data", signData);
-	    result.addProperty("sessionId", registrationRequest.getSessionId());
-	
->>>>>>> 12f365a1
 		resp.setContentType("application/json");
 		resp.getWriter().println(result.toString());
 	}

// Copyright 2014 Google Inc. All rights reserved.
//
// Use of this source code is governed by a BSD-style
// license that can be found in the LICENSE file or at
// https://developers.google.com/open-source/licenses/bsd

package com.google.u2f.server.impl;

import java.io.IOException;
import java.net.URI;
import java.net.URISyntaxException;
import java.security.cert.CertificateEncodingException;
import java.security.cert.CertificateParsingException;
import java.security.cert.X509Certificate;
import java.util.Arrays;
import java.util.BitSet;
import java.util.LinkedList;
import java.util.List;
import java.util.Set;
import java.util.logging.Logger;

import org.apache.commons.codec.binary.Base64;
import org.apache.commons.codec.binary.Hex;
import org.bouncycastle.asn1.ASN1InputStream;
import org.bouncycastle.asn1.ASN1Object;
import org.bouncycastle.asn1.DERBitString;
import org.bouncycastle.asn1.DEROctetString;

import com.google.common.base.Joiner;
import com.google.common.collect.ImmutableList;
import com.google.common.collect.ImmutableSet;
import com.google.gson.JsonElement;
import com.google.gson.JsonObject;
import com.google.gson.JsonParser;
import com.google.u2f.U2FConsts;
import com.google.u2f.U2FException;
import com.google.u2f.codec.RawMessageCodec;
import com.google.u2f.key.UserPresenceVerifier;
import com.google.u2f.key.messages.AuthenticateResponse;
import com.google.u2f.key.messages.RegisterResponse;
import com.google.u2f.server.ChallengeGenerator;
import com.google.u2f.server.Crypto;
import com.google.u2f.server.DataStore;
import com.google.u2f.server.U2FServer;
import com.google.u2f.server.data.EnrollSessionData;
import com.google.u2f.server.data.SecurityKeyData;
import com.google.u2f.server.data.SecurityKeyData.Transports;
import com.google.u2f.server.data.SignSessionData;
import com.google.u2f.server.messages.RegisteredKey;
import com.google.u2f.server.messages.RegistrationRequest;
import com.google.u2f.server.messages.RegistrationResponse;
import com.google.u2f.server.messages.SignResponse;
import com.google.u2f.server.messages.U2fSignRequest;

public class U2FServerReferenceImpl implements U2FServer {
  
  // Object Identifier for the attestation certificate transport extension fidoU2FTransports
  private static final String TRANSPORT_EXTENSION_OID = "1.3.6.1.4.1.45724.2.1.1";
<<<<<<< HEAD

=======
>>>>>>> 27902be5
  // The number of bits in a byte. It is used to know at which index in a BitSet to look for
  // specific transport values
  private static final int BITS_IN_A_BYTE = 8;

  private static final String TYPE_PARAM = "typ";
  private static final String CHALLENGE_PARAM = "challenge";
  private static final String ORIGIN_PARAM = "origin";

  // TODO: use these for channel id checks in verifyBrowserData
  @SuppressWarnings("unused")
  private static final String CHANNEL_ID_PARAM = "cid_pubkey";
  @SuppressWarnings("unused")
  private static final String UNUSED_CHANNEL_ID = "";
  
  private static final Logger Log = Logger.getLogger(U2FServerReferenceImpl.class.getName());

  private final ChallengeGenerator challengeGenerator;
  private final DataStore dataStore;
  private final Crypto cryto;
  private final Set<String> allowedOrigins;

  public U2FServerReferenceImpl(ChallengeGenerator challengeGenerator,
      DataStore dataStore, Crypto cryto, Set<String> origins) {
    this.challengeGenerator = challengeGenerator;
    this.dataStore = dataStore;
    this.cryto = cryto;
    this.allowedOrigins = canonicalizeOrigins(origins);
  }

  @Override
  public RegistrationRequest getRegistrationRequest(String accountName, String appId) {
    Log.info(">> getRegistrationRequest " + accountName);

    byte[] challenge = challengeGenerator.generateChallenge(accountName);
    EnrollSessionData sessionData = new EnrollSessionData(accountName, appId, challenge);

    String sessionId = dataStore.storeSessionData(sessionData);

    String challengeBase64 = Base64.encodeBase64URLSafeString(challenge);

    Log.info("-- Output --");
    Log.info("  sessionId: " + sessionId);
    Log.info("  challenge: " + Hex.encodeHexString(challenge));

    Log.info("<< getRegistrationRequest " + accountName);

    return new RegistrationRequest(U2FConsts.U2F_V2, challengeBase64, appId, sessionId);
  }

  @Override
  public SecurityKeyData processRegistrationResponse(RegistrationResponse registrationResponse,
      long currentTimeInMillis) throws U2FException {
    Log.info(">> processRegistrationResponse");

    String sessionId = registrationResponse.getSessionId();
    String clientDataBase64 = registrationResponse.getClientData();
    String rawRegistrationDataBase64 = registrationResponse.getRegistrationData();

    Log.info(">> rawRegistrationDataBase64: " + rawRegistrationDataBase64);
    EnrollSessionData sessionData = dataStore.getEnrollSessionData(sessionId);

    if (sessionData == null) {
      throw new U2FException("Unknown session_id");
    }

    String appId = sessionData.getAppId();
    String clientData = new String(Base64.decodeBase64(clientDataBase64));
    byte[] rawRegistrationData = Base64.decodeBase64(rawRegistrationDataBase64);
    Log.info("-- Input --");
    Log.info("  sessionId: " + sessionId);
    Log.info("  challenge: " + Hex.encodeHexString(sessionData.getChallenge()));
    Log.info("  accountName: " + sessionData.getAccountName());
    Log.info("  clientData: " + clientData);
    Log.info("  rawRegistrationData: " + Hex.encodeHexString(rawRegistrationData));

    RegisterResponse registerResponse = RawMessageCodec.decodeRegisterResponse(rawRegistrationData);

    byte[] userPublicKey = registerResponse.getUserPublicKey();
    byte[] keyHandle = registerResponse.getKeyHandle();
    X509Certificate attestationCertificate = registerResponse.getAttestationCertificate();
    byte[] signature = registerResponse.getSignature();
    List<Transports> transports = null;
    try {
      transports = parseTransportsExtension(attestationCertificate);
    } catch (CertificateParsingException e1) {
      Log.warning("Could not parse transports extension " + e1.getMessage());
    }

//    transports = new LinkedList<Transports>();
//    transports.add(Transports.NFC);
    Log.info("-- Parsed rawRegistrationResponse --");
    Log.info("  userPublicKey: " + Hex.encodeHexString(userPublicKey));
    Log.info("  keyHandle: " + Hex.encodeHexString(keyHandle));
    Log.info("  attestationCertificate: " + attestationCertificate.toString());
    Log.info("  transports: " + transports);
    try {
      Log.info("  attestationCertificate bytes: "
          + Hex.encodeHexString(attestationCertificate.getEncoded()));
    } catch (CertificateEncodingException e) {
      throw new U2FException("Cannot encode certificate", e);
    }
    Log.info("  signature: " + Hex.encodeHexString(signature));

    byte[] appIdSha256 = cryto.computeSha256(appId.getBytes());
    byte[] clientDataSha256 = cryto.computeSha256(clientData.getBytes());
    byte[] signedBytes = RawMessageCodec.encodeRegistrationSignedBytes(appIdSha256, clientDataSha256,
        keyHandle, userPublicKey);

    Set<X509Certificate> trustedCertificates = dataStore.getTrustedCertificates();
    if (!trustedCertificates.contains(attestationCertificate)) {
      Log.warning("attestion cert is not trusted");    
    }

    verifyBrowserData(new JsonParser().parse(clientData), "navigator.id.finishEnrollment", sessionData);
    
    Log.info("Verifying signature of bytes " + Hex.encodeHexString(signedBytes));
    if (!cryto.verifySignature(attestationCertificate, signedBytes, signature)) {
      throw new U2FException("Signature is invalid");
    }

    // The first time we create the SecurityKeyData, we set the counter value to 0.
    // We don't actually know what the counter value of the real device is - but it will
    // be something bigger (or equal) to 0, so subsequent signatures will check out ok.
    SecurityKeyData securityKeyData = new SecurityKeyData(currentTimeInMillis, transports,
        keyHandle, userPublicKey, attestationCertificate, /* initial counter value */ 0);
    dataStore.addSecurityKeyData(sessionData.getAccountName(), securityKeyData);

    Log.info("<< processRegistrationResponse");
    return securityKeyData;
  }

  @Override
  public U2fSignRequest getSignRequest(String accountName, String appId) throws U2FException {
    Log.info(">> getSignRequest " + accountName);

    List<SecurityKeyData> securityKeyDataList = dataStore.getSecurityKeyData(accountName);

    byte[] challenge = challengeGenerator.generateChallenge(accountName);
    String challengeBase64 = Base64.encodeBase64URLSafeString(challenge);

    ImmutableList.Builder<RegisteredKey> registeredKeys = ImmutableList.builder();
    Log.info("  challenge: " + Hex.encodeHexString(challenge));
    for (SecurityKeyData securityKeyData : securityKeyDataList) {

      SignSessionData sessionData = new SignSessionData(accountName, appId, 
          challenge, securityKeyData.getPublicKey());
      String sessionId = dataStore.storeSessionData(sessionData);

      byte[] keyHandle = securityKeyData.getKeyHandle();
      List<Transports> transports = securityKeyData.getTransports();
      Log.info("-- Output --");
      Log.info("  sessionId: " + sessionId);
      Log.info("  keyHandle: " + Hex.encodeHexString(keyHandle));

      String keyHandleBase64 = Base64.encodeBase64URLSafeString(keyHandle);

      Log.info("<< getRegisteredKey " + accountName);
      registeredKeys.add(new RegisteredKey(U2FConsts.U2F_V2, keyHandleBase64, transports, appId, sessionId));
    }

    return new U2fSignRequest(challengeBase64, registeredKeys.build());
  }

  @Override
  public SecurityKeyData processSignResponse(SignResponse signResponse) throws U2FException {
    Log.info(">> processSignResponse");

    String sessionId = signResponse.getSessionId();
    String browserDataBase64 = signResponse.getClientData();
    String rawSignDataBase64 = signResponse.getSignatureData();

    SignSessionData sessionData = dataStore.getSignSessionData(sessionId);

    if (sessionData == null) {
      throw new U2FException("Unknown session_id");
    }
    
    String appId = sessionData.getAppId();
    SecurityKeyData securityKeyData = null;
    
    for (SecurityKeyData temp : dataStore.getSecurityKeyData(sessionData.getAccountName())) {
      if (Arrays.equals(sessionData.getPublicKey(), temp.getPublicKey())) {
        securityKeyData = temp;
        break;
      }
    }

    if (securityKeyData == null) {
      throw new U2FException("No security keys registered for this user");
    }

    String browserData = new String(Base64.decodeBase64(browserDataBase64));
    byte[] rawSignData = Base64.decodeBase64(rawSignDataBase64);

    Log.info("-- Input --");
    Log.info("  sessionId: " + sessionId);
    Log.info("  publicKey: " + Hex.encodeHexString(securityKeyData.getPublicKey()));
    Log.info("  challenge: " + Hex.encodeHexString(sessionData.getChallenge()));
    Log.info("  accountName: " + sessionData.getAccountName());
    Log.info("  browserData: " + browserData);
    Log.info("  rawSignData: " + Hex.encodeHexString(rawSignData));

    verifyBrowserData(new JsonParser().parse(browserData), "navigator.id.getAssertion", sessionData);
    
    AuthenticateResponse authenticateResponse = RawMessageCodec.decodeAuthenticateResponse(rawSignData);
    byte userPresence = authenticateResponse.getUserPresence();
    int counter = authenticateResponse.getCounter();
    byte[] signature = authenticateResponse.getSignature();

    Log.info("-- Parsed rawSignData --");
    Log.info("  userPresence: " + Integer.toHexString(userPresence & 0xFF));
    Log.info("  counter: " + counter);
    Log.info("  signature: " + Hex.encodeHexString(signature));

    if (userPresence != UserPresenceVerifier.USER_PRESENT_FLAG) {
      throw new U2FException("User presence invalid during authentication");
    }

    if (counter <= securityKeyData.getCounter()) {
      throw new U2FException("Counter value smaller than expected!");      
    }
    
    byte[] appIdSha256 = cryto.computeSha256(appId.getBytes());
    byte[] browserDataSha256 = cryto.computeSha256(browserData.getBytes());
    byte[] signedBytes = RawMessageCodec.encodeAuthenticateSignedBytes(appIdSha256, userPresence,
        counter, browserDataSha256);

    Log.info("Verifying signature of bytes " + Hex.encodeHexString(signedBytes));
    if (!cryto.verifySignature(cryto.decodePublicKey(securityKeyData.getPublicKey()), signedBytes,
        signature)) {
      throw new U2FException("Signature is invalid");
    }

    dataStore.updateSecurityKeyCounter(sessionData.getAccountName(), securityKeyData.getPublicKey(), counter);
    
    Log.info("<< processSignResponse");
    return securityKeyData;
  }

  /**
   * Parses a transport extension from an attestation certificate and returns
   * a List of HardwareFeatures supported by the security key. The specification of
   * the HardwareFeatures in the certificate should match their internal definition in
   * device_auth.proto
   *
   * <p>The expected transport extension value is a BIT STRING containing the enabled
   * transports:
   *
   *  <p>FIDOU2FTransports ::= BIT STRING {
   *       bluetoothRadio(0), -- Bluetooth Classic
   *       bluetoothLowEnergyRadio(1),
   *       uSB(2),
   *       nFC(3)
   *     }
   *
   *   <p>Note that the BIT STRING must be wrapped in an OCTET STRING.
   *   An extension that encodes BT, BLE, and NFC then looks as follows:
   *
   *   <p>SEQUENCE (2 elem)
   *      OBJECT IDENTIFIER 1.3.6.1.4.1.45724.2.1.1
   *      OCTET STRING (1 elem)
   *        BIT STRING (4 bits) 1101
   *
   * @param cert the certificate to parse for extension
   * @return the supported transports as a List of HardwareFeatures or null if no extension
   * was found
   */
  public static List<Transports> parseTransportsExtension(X509Certificate cert)
      throws CertificateParsingException{
    byte[] extValue = cert.getExtensionValue(TRANSPORT_EXTENSION_OID);
    LinkedList<Transports> transportsList = new LinkedList<Transports>();
    if (extValue == null) {
      // No transports extension found.
      return null;
    }

    ASN1InputStream ais = new ASN1InputStream(extValue);
    ASN1Object asn1Object;
    // Read out the OctetString
    try {
      asn1Object = ais.readObject();
      ais.close();
    } catch (IOException e) {
      throw new CertificateParsingException("Not able to read object in transports extenion", e);
    }

    if (asn1Object == null || !(asn1Object instanceof DEROctetString)) {
      throw new CertificateParsingException("No Octet String found in transports extension");
    }
    DEROctetString octet = (DEROctetString) asn1Object;

    // Read out the BitString
    ais = new  ASN1InputStream(octet.getOctets());
    try {
      asn1Object = ais.readObject();
      ais.close();
    } catch (IOException e) {
      throw new CertificateParsingException("Not able to read object in transports extension", e);
    }
    if (asn1Object == null || !(asn1Object instanceof DERBitString)) {
      throw new CertificateParsingException("No BitString found in transports extension");
    }
    DERBitString bitString = (DERBitString) asn1Object;

    byte [] values = bitString.getBytes();
    BitSet bitSet = BitSet.valueOf(values);

    // We might have more defined transports than used by the extension
    for (int i = 0; i < BITS_IN_A_BYTE; i++) {
      if (bitSet.get(BITS_IN_A_BYTE - i - 1)) {
        transportsList.add(Transports.values()[i]);
      }
    }
    return transportsList;
  }

  private void verifyBrowserData(JsonElement browserDataAsElement, 
      String messageType, EnrollSessionData sessionData) throws U2FException {
    
    if (!browserDataAsElement.isJsonObject()) {
      throw new U2FException("browserdata has wrong format");
    }
    
    JsonObject browserData = browserDataAsElement.getAsJsonObject();
    
    // check that the right "typ" parameter is present in the browserdata JSON
    if (!browserData.has(TYPE_PARAM)) {
      throw new U2FException("bad browserdata: missing 'typ' param");
    }

    String type = browserData.get(TYPE_PARAM).getAsString();
    if (!messageType.equals(type)) {
      throw new U2FException("bad browserdata: bad type " + type);
    }

    // check that the right challenge is in the browserdata
    if (!browserData.has(CHALLENGE_PARAM)) {
      throw new U2FException("bad browserdata: missing 'challenge' param");
    }

    if (browserData.has(ORIGIN_PARAM)) {
      verifyOrigin(browserData.get(ORIGIN_PARAM).getAsString());
    }

    byte[] challengeFromBrowserData = 
        Base64.decodeBase64(browserData.get(CHALLENGE_PARAM).getAsString());


    if (!Arrays.equals(challengeFromBrowserData, sessionData.getChallenge())) {
      throw new U2FException("wrong challenge signed in browserdata");
    }

    // TODO: Deal with ChannelID
  }
  
  private void verifyOrigin(String origin) throws U2FException {
    if (!allowedOrigins.contains(canonicalizeOrigin(origin))) {
      throw new U2FException(origin +
          " is not a recognized home origin for this backend" +
          Joiner.on(", ").join(allowedOrigins));
    }
  }

  @Override
  public List<SecurityKeyData> getAllSecurityKeys(String accountName) {
    return dataStore.getSecurityKeyData(accountName);
  }

  @Override
  public void removeSecurityKey(String accountName, byte[] publicKey)
      throws U2FException {
    dataStore.removeSecuityKey(accountName, publicKey);
  }
  
  private static Set<String> canonicalizeOrigins(Set<String> origins) {
    ImmutableSet.Builder<String> result = ImmutableSet.builder();
    for (String origin : origins) {
      result.add(canonicalizeOrigin(origin));
    }
    return result.build();
  }

  static String canonicalizeOrigin(String url) {
    URI uri;
    try {
      uri = new URI(url);
    } catch (URISyntaxException e) {
      throw new RuntimeException("specified bad origin", e);
    }
    return uri.getScheme() + "://" + uri.getAuthority();
  }
}<|MERGE_RESOLUTION|>--- conflicted
+++ resolved
@@ -56,10 +56,6 @@
   
   // Object Identifier for the attestation certificate transport extension fidoU2FTransports
   private static final String TRANSPORT_EXTENSION_OID = "1.3.6.1.4.1.45724.2.1.1";
-<<<<<<< HEAD
-
-=======
->>>>>>> 27902be5
   // The number of bits in a byte. It is used to know at which index in a BitSet to look for
   // specific transport values
   private static final int BITS_IN_A_BYTE = 8;
@@ -148,8 +144,6 @@
       Log.warning("Could not parse transports extension " + e1.getMessage());
     }
 
-//    transports = new LinkedList<Transports>();
-//    transports.add(Transports.NFC);
     Log.info("-- Parsed rawRegistrationResponse --");
     Log.info("  userPublicKey: " + Hex.encodeHexString(userPublicKey));
     Log.info("  keyHandle: " + Hex.encodeHexString(keyHandle));

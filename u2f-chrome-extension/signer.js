// Copyright 2014 Google Inc. All rights reserved
//
// Use of this source code is governed by a BSD-style
// license that can be found in the LICENSE file or at
// https://developers.google.com/open-source/licenses/bsd

/**
 * @fileoverview Handles web page requests for gnubby sign requests.
 *
 */

'use strict';

var gnubbySignRequestQueue;

function initRequestQueue() {
  gnubbySignRequestQueue = new OriginKeyedRequestQueue(
      FACTORY_REGISTRY.getSystemTimer());
}

/**
 * Handles a U2F sign request.
 * @param {MessageSender} messageSender The message sender.
 * @param {Object} request The web page's sign request.
 * @param {Function} sendResponse Called back with the result of the sign.
 * @return {Closeable} Request handler that should be closed when the browser
 *     message channel is closed.
 */
function handleU2fSignRequest(messageSender, request, sendResponse) {
  var sentResponse = false;
  var queuedSignRequest;

  function sendErrorResponse(error) {
    sendResponseOnce(sentResponse, queuedSignRequest,
        makeU2fErrorResponse(request, error.errorCode, error.errorMessage),
        sendResponse);
  }

  function sendSuccessResponse(challenge, info, browserData) {
    var responseData = makeU2fSignResponseDataFromChallenge(challenge);
    addSignatureAndBrowserDataToResponseData(responseData, info, browserData,
        'clientData');
    var response = makeU2fSuccessResponse(request, responseData);
    sendResponseOnce(sentResponse, queuedSignRequest, response, sendResponse);
  }

  var sender = createSenderFromMessageSender(messageSender);
  if (!sender) {
    sendErrorResponse({errorCode: ErrorCodes.BAD_REQUEST});
    return null;
  }
  if (sender.origin.indexOf('http://') == 0 && !HTTP_ORIGINS_ALLOWED) {
    sendErrorResponse({errorCode: ErrorCodes.BAD_REQUEST});
    return null;
  }

  queuedSignRequest =
      validateAndEnqueueSignRequest(
<<<<<<< HEAD
          sender, request, sendErrorResponse, sendSuccessResponse);
=======
          sender, request, 'registeredKeys', sendErrorResponse,
          sendSuccessResponse);
>>>>>>> 81f6ea51
  return queuedSignRequest;
}

/**
 * Creates a base U2F responseData object from the server challenge.
 * @param {SignChallenge} challenge The server challenge.
 * @return {Object} The responseData object.
 */
function makeU2fSignResponseDataFromChallenge(challenge) {
  var responseData = {
    'keyHandle': challenge['keyHandle']
  };
  return responseData;
}

/**
 * Adds the browser data and signature values to a responseData object.
 * @param {Object} responseData The "base" responseData object.
 * @param {string} signatureData The signature data.
 * @param {string} browserData The browser data generated from the challenge.
 * @param {string} browserDataName The name of the browser data key in the
 *     responseData object.
 */
function addSignatureAndBrowserDataToResponseData(responseData, signatureData,
    browserData, browserDataName) {
  responseData[browserDataName] = B64_encode(UTIL_StringToBytes(browserData));
  responseData['signatureData'] = signatureData;
}

/**
 * Validates a sign request using the given sign challenges name, and, if valid,
 * enqueues the sign request for eventual processing.
 * @param {WebRequestSender} sender The sender of the message.
 * @param {Object} request The web page's sign request.
 * @param {function(U2fError)} errorCb Error callback.
 * @param {function(SignChallenge, string, string)} successCb Success callback.
 * @return {Closeable} Request handler that should be closed when the browser
 *     message channel is closed.
 */
function validateAndEnqueueSignRequest(sender, request, errorCb, successCb) {
  function timeout() {
    errorCb({errorCode: ErrorCodes.TIMEOUT});
  }

  if (!isValidSignRequest(request)) {
    errorCb({errorCode: ErrorCodes.BAD_REQUEST});
    return null;
  }

  // The typecast is necessary because getSignChallenges can return undefined.
  // On the other hand, a valid sign request can't contain an undefined sign
  // challenge list, so the typecast is safe.
  var signChallenges = /** @type {!Array<SignChallenge>} */ (
      getSignChallenges(request));
  var appId;
  if (request['appId']) {
    appId = request['appId'];
  } else if (signChallenges.length) {
    appId = signChallenges[0]['appId'];
  }
  // Sanity check
  if (!appId) {
    console.warn(UTIL_fmt('empty sign appId?'));
    errorCb({errorCode: ErrorCodes.BAD_REQUEST});
    return null;
  }
  var timeoutValueSeconds = getTimeoutValueFromRequest(request);
  // Attenuate watchdog timeout value less than the signer's timeout, so the
  // watchdog only fires after the signer could reasonably have called back,
  // not before.
  timeoutValueSeconds = attenuateTimeoutInSeconds(timeoutValueSeconds,
      MINIMUM_TIMEOUT_ATTENUATION_SECONDS / 2);
  var watchdog = new WatchdogRequestHandler(timeoutValueSeconds, timeout);
  var wrappedErrorCb = watchdog.wrapCallback(errorCb);
  var wrappedSuccessCb = watchdog.wrapCallback(successCb);

  var timer = createAttenuatedTimer(
      FACTORY_REGISTRY.getCountdownFactory(), timeoutValueSeconds);
  var logMsgUrl = request['logMsgUrl'];

  // Queue sign requests from the same origin, to protect against simultaneous
  // sign-out on many tabs resulting in repeated sign-in requests.
  var queuedSignRequest = new QueuedSignRequest(signChallenges,
      timer, sender, wrappedErrorCb, wrappedSuccessCb, request['challenge'],
      appId, logMsgUrl);
  if (!gnubbySignRequestQueue) {
    initRequestQueue();
  }
  var requestToken = gnubbySignRequestQueue.queueRequest(appId, sender.origin,
      queuedSignRequest.begin.bind(queuedSignRequest), timer);
  queuedSignRequest.setToken(requestToken);

  watchdog.setCloseable(queuedSignRequest);
  return watchdog;
}

/**
 * Returns whether the request appears to be a valid sign request.
 * @param {Object} request The request.
 * @return {boolean} Whether the request appears valid.
 */
function isValidSignRequest(request) {
  var signChallenges = getSignChallenges(request);
  if (!signChallenges) {
    return false;
<<<<<<< HEAD
  }
  var hasDefaultChallenge = request.hasOwnProperty('challenge');
=======
  var signChallenges = request[signChallengesName];
>>>>>>> 81f6ea51
  var hasAppId = request.hasOwnProperty('appId');
  // If the sign challenge array is empty, the global appId is required.
  if (!hasAppId && (!signChallenges || !signChallenges.length)) {
    return false;
  }
<<<<<<< HEAD
  return isValidSignChallengeArray(signChallenges, !hasDefaultChallenge,
      !hasAppId);
=======

  return isValidSignChallengeArray(signChallenges, false /* challengeRequired */, !hasAppId);

>>>>>>> 81f6ea51
}

/**
 * Adapter class representing a queued sign request.
 * @param {!Array<SignChallenge>} signChallenges The sign challenges.
 * @param {Countdown} timer Timeout timer
 * @param {WebRequestSender} sender Message sender.
 * @param {function(U2fError)} errorCb Error callback
 * @param {function(SignChallenge, string, string)} successCb Success callback
 * @param {string|undefined} opt_defaultChallenge A default sign challenge
 *     value, if a request does not provide one.
 * @param {string|undefined} opt_appId The app id for the entire request.
 * @param {string|undefined} opt_logMsgUrl Url to post log messages to
 * @constructor
 * @implements {Closeable}
 */
function QueuedSignRequest(signChallenges, timer, sender, errorCb,
    successCb, opt_defaultChallenge, opt_appId, opt_logMsgUrl) {
  /** @private {!Array<SignChallenge>} */
  this.signChallenges_ = signChallenges;
  /** @private {Countdown} */
  this.timer_ = timer.clone(this.close.bind(this));
  /** @private {WebRequestSender} */
  this.sender_ = sender;
  /** @private {function(U2fError)} */
  this.errorCb_ = errorCb;
  /** @private {function(SignChallenge, string, string)} */
  this.successCb_ = successCb;
  /** @private {string|undefined} */
  this.defaultChallenge_ = opt_defaultChallenge;
  /** @private {string|undefined} */
  this.appId_ = opt_appId;
  /** @private {string|undefined} */
  this.logMsgUrl_ = opt_logMsgUrl;
  /** @private {boolean} */
  this.begun_ = false;
  /** @private {boolean} */
  this.closed_ = false;
}

/** Closes this sign request. */
QueuedSignRequest.prototype.close = function() {
  if (this.closed_) return;
  var hadBegunSigning = false;
  if (this.begun_ && this.signer_) {
    this.signer_.close();
    hadBegunSigning = true;
  }
  if (this.token_) {
    if (hadBegunSigning) {
      console.log(UTIL_fmt('closing in-progress request'));
    } else {
      console.log(UTIL_fmt('closing timed-out request before processing'));
    }
    this.token_.complete();
  }
  this.closed_ = true;
};

/**
 * @param {QueuedRequestToken} token Token for this sign request.
 */
QueuedSignRequest.prototype.setToken = function(token) {
  /** @private {QueuedRequestToken} */
  this.token_ = token;
};

/**
 * Called when this sign request may begin work.
 * @param {QueuedRequestToken} token Token for this sign request.
 */
QueuedSignRequest.prototype.begin = function(token) {
  if (this.timer_.expired()) {
    console.log(UTIL_fmt('Queued request begun after timeout'));
    this.close();
    this.errorCb_({errorCode: ErrorCodes.TIMEOUT});
    return;
  }
  this.begun_ = true;
  this.setToken(token);
  this.signer_ = new Signer(this.timer_, this.sender_,
      this.signerFailed_.bind(this), this.signerSucceeded_.bind(this),
      this.logMsgUrl_);
  if (!this.signer_.setChallenges(this.signChallenges_, this.defaultChallenge_,
      this.appId_)) {
    token.complete();
    this.errorCb_({errorCode: ErrorCodes.BAD_REQUEST});
  }
  // Signer now has responsibility for maintaining timeout.
  this.timer_.clearTimeout();
};

/**
 * Called when this request's signer fails.
 * @param {U2fError} error The failure reported by the signer.
 * @private
 */
QueuedSignRequest.prototype.signerFailed_ = function(error) {
  this.token_.complete();
  this.errorCb_(error);
};

/**
 * Called when this request's signer succeeds.
 * @param {SignChallenge} challenge The challenge that was signed.
 * @param {string} info The sign result.
 * @param {string} browserData Browser data JSON
 * @private
 */
QueuedSignRequest.prototype.signerSucceeded_ =
    function(challenge, info, browserData) {
  this.token_.complete();
  this.successCb_(challenge, info, browserData);
};

/**
 * Creates an object to track signing with a gnubby.
 * @param {Countdown} timer Timer for sign request.
 * @param {WebRequestSender} sender The message sender.
 * @param {function(U2fError)} errorCb Called when the sign operation fails.
 * @param {function(SignChallenge, string, string)} successCb Called when the
 *     sign operation succeeds.
 * @param {string=} opt_logMsgUrl The url to post log messages to.
 * @constructor
 */
function Signer(timer, sender, errorCb, successCb, opt_logMsgUrl) {
  /** @private {Countdown} */
  this.timer_ = timer.clone();
  /** @private {WebRequestSender} */
  this.sender_ = sender;
  /** @private {function(U2fError)} */
  this.errorCb_ = errorCb;
  /** @private {function(SignChallenge, string, string)} */
  this.successCb_ = successCb;
  /** @private {string|undefined} */
  this.logMsgUrl_ = opt_logMsgUrl;

  /** @private {boolean} */
  this.challengesSet_ = false;
  /** @private {boolean} */
  this.done_ = false;

  /** @private {Object<string, string>} */
  this.browserData_ = {};
  /** @private {Object<string, SignChallenge>} */
  this.serverChallenges_ = {};
  // Allow http appIds for http origins. (Broken, but the caller deserves
  // what they get.)
  /** @private {boolean} */
  this.allowHttp_ = this.sender_.origin ?
      this.sender_.origin.indexOf('http://') == 0 : false;
  /** @private {Closeable} */
  this.handler_ = null;
}

/**
 * Sets the challenges to be signed.
 * @param {Array<SignChallenge>} signChallenges The challenges to set.
 * @param {string=} opt_defaultChallenge A default sign challenge
 *     value, if a request does not provide one.
 * @param {string=} opt_appId The app id for the entire request.
 * @return {boolean} Whether the challenges could be set.
 */
Signer.prototype.setChallenges = function(signChallenges, opt_defaultChallenge,
    opt_appId) {
  if (this.challengesSet_ || this.done_)
    return false;
  if (this.timer_.expired()) {
    this.notifyError_({errorCode: ErrorCodes.TIMEOUT});
    return true;
  }
  /** @private {Array<SignChallenge>} */
  this.signChallenges_ = signChallenges;
  /** @private {string|undefined} */
  this.defaultChallenge_ = opt_defaultChallenge;
  /** @private {string|undefined} */
  this.appId_ = opt_appId;
  /** @private {boolean} */
  this.challengesSet_ = true;

  this.checkAppIds_();
  return true;
};

/**
 * Checks the app ids of incoming requests.
 * @private
 */
Signer.prototype.checkAppIds_ = function() {
  var appIds = getDistinctAppIds(this.signChallenges_);
  if (this.appId_) {
    appIds = UTIL_unionArrays([this.appId_], appIds);
  }
  if (!appIds || !appIds.length) {
    var error = {
      errorCode: ErrorCodes.BAD_REQUEST,
      errorMessage: 'missing appId'
    };
    this.notifyError_(error);
    return;
  }
  FACTORY_REGISTRY.getOriginChecker()
      .canClaimAppIds(this.sender_.origin, appIds)
      .then(this.originChecked_.bind(this, appIds));
};

/**
 * Called with the result of checking the origin. When the origin is allowed
 * to claim the app ids, begins checking whether the app ids also list the
 * origin.
 * @param {!Array<string>} appIds The app ids.
 * @param {boolean} result Whether the origin could claim the app ids.
 * @private
 */
Signer.prototype.originChecked_ = function(appIds, result) {
  if (!result) {
    var error = {
      errorCode: ErrorCodes.BAD_REQUEST,
      errorMessage: 'bad appId'
    };
    this.notifyError_(error);
    return;
  }
  var appIdChecker = FACTORY_REGISTRY.getAppIdCheckerFactory().create();
  appIdChecker.
      checkAppIds(
          this.timer_.clone(), this.sender_.origin,
          /** @type {!Array<string>} */ (appIds), this.allowHttp_,
          this.logMsgUrl_)
      .then(this.appIdChecked_.bind(this));
};

/**
 * Called with the result of checking app ids.  When the app ids are valid,
 * adds the sign challenges to those being signed.
 * @param {boolean} result Whether the app ids are valid.
 * @private
 */
Signer.prototype.appIdChecked_ = function(result) {
  if (!result) {
    var error = {
      errorCode: ErrorCodes.BAD_REQUEST,
      errorMessage: 'bad appId'
    };
    this.notifyError_(error);
    return;
  }
  if (!this.doSign_()) {
    this.notifyError_({errorCode: ErrorCodes.BAD_REQUEST});
    return;
  }
};

/**
 * Begins signing this signer's challenges.
 * @return {boolean} Whether the challenge could be added.
 * @private
 */
Signer.prototype.doSign_ = function() {
  // Create the browser data for each challenge.
  for (var i = 0; i < this.signChallenges_.length; i++) {
    var challenge = this.signChallenges_[i];
    var serverChallenge;
    if (challenge.hasOwnProperty('challenge')) {
      serverChallenge = challenge['challenge'];
    } else {
      serverChallenge = this.defaultChallenge_;
    }
    if (!serverChallenge) {
      console.warn(UTIL_fmt('challenge missing'));
      return false;
    }
    var keyHandle = challenge['keyHandle'];

    var browserData =
        makeSignBrowserData(serverChallenge, this.sender_.origin,
            this.sender_.tlsChannelId);
    this.browserData_[keyHandle] = browserData;
    this.serverChallenges_[keyHandle] = challenge;
  }

  var encodedChallenges = encodeSignChallenges(this.signChallenges_,
      this.defaultChallenge_, this.appId_, this.getChallengeHash_.bind(this));

  var timeoutSeconds = this.timer_.millisecondsUntilExpired() / 1000.0;
  var request = makeSignHelperRequest(encodedChallenges, timeoutSeconds,
      this.logMsgUrl_);
  this.handler_ =
      FACTORY_REGISTRY.getRequestHelper()
          .getHandler(/** @type {HelperRequest} */ (request));
  if (!this.handler_)
    return false;
  return this.handler_.run(this.helperComplete_.bind(this));
};

/**
 * @param {string} keyHandle The key handle used with the challenge.
 * @param {string} challenge The challenge.
 * @return {string} The hashed challenge associated with the key
 *     handle/challenge pair.
 * @private
 */
Signer.prototype.getChallengeHash_ = function(keyHandle, challenge) {
  return B64_encode(sha256HashOfString(this.browserData_[keyHandle]));
};

/** Closes this signer. */
Signer.prototype.close = function() {
  this.close_();
};

/**
 * Closes this signer, and optionally notifies the caller of error.
 * @param {boolean=} opt_notifying When true, this method is being called in the
 *     process of notifying the caller of an existing status. When false,
 *     the caller is notified with a default error value, ErrorCodes.TIMEOUT.
 * @private
 */
Signer.prototype.close_ = function(opt_notifying) {
  if (this.handler_) {
    this.handler_.close();
    this.handler_ = null;
  }
  this.timer_.clearTimeout();
  if (!opt_notifying) {
    this.notifyError_({errorCode: ErrorCodes.TIMEOUT});
  }
};

/**
 * Notifies the caller of error.
 * @param {U2fError} error Error.
 * @private
 */
Signer.prototype.notifyError_ = function(error) {
  if (this.done_)
    return;
  this.done_ = true;
  this.close_(true);
  this.errorCb_(error);
};

/**
 * Notifies the caller of success.
 * @param {SignChallenge} challenge The challenge that was signed.
 * @param {string} info The sign result.
 * @param {string} browserData Browser data JSON
 * @private
 */
Signer.prototype.notifySuccess_ = function(challenge, info, browserData) {
  if (this.done_)
    return;
  this.done_ = true;
  this.close_(true);
  this.successCb_(challenge, info, browserData);
};

/**
 * Called by the helper upon completion.
 * @param {HelperReply} helperReply The result of the sign request.
 * @param {string=} opt_source The source of the sign result.
 * @private
 */
Signer.prototype.helperComplete_ = function(helperReply, opt_source) {
  if (helperReply.type != 'sign_helper_reply') {
    this.notifyError_({errorCode: ErrorCodes.OTHER_ERROR});
    return;
  }
  var reply = /** @type {SignHelperReply} */ (helperReply);

  if (reply.code) {
    var reportedError = mapDeviceStatusCodeToU2fError(reply.code);
    console.log(UTIL_fmt('helper reported ' + reply.code.toString(16) +
        ', returning ' + reportedError.errorCode));
    this.notifyError_(reportedError);
  } else {
    if (this.logMsgUrl_ && opt_source) {
      var logMsg = 'signed&source=' + opt_source;
      logMessage(logMsg, this.logMsgUrl_);
    }

    var key = reply.responseData['keyHandle'];
    var browserData = this.browserData_[key];
    // Notify with server-provided challenge, not the encoded one: the
    // server-provided challenge contains additional fields it relies on.
    var serverChallenge = this.serverChallenges_[key];
    this.notifySuccess_(serverChallenge, reply.responseData.signatureData,
        browserData);
  }
};<|MERGE_RESOLUTION|>--- conflicted
+++ resolved
@@ -56,12 +56,7 @@
 
   queuedSignRequest =
       validateAndEnqueueSignRequest(
-<<<<<<< HEAD
           sender, request, sendErrorResponse, sendSuccessResponse);
-=======
-          sender, request, 'registeredKeys', sendErrorResponse,
-          sendSuccessResponse);
->>>>>>> 81f6ea51
   return queuedSignRequest;
 }
 
@@ -167,25 +162,16 @@
   var signChallenges = getSignChallenges(request);
   if (!signChallenges) {
     return false;
-<<<<<<< HEAD
   }
   var hasDefaultChallenge = request.hasOwnProperty('challenge');
-=======
-  var signChallenges = request[signChallengesName];
->>>>>>> 81f6ea51
+
   var hasAppId = request.hasOwnProperty('appId');
   // If the sign challenge array is empty, the global appId is required.
   if (!hasAppId && (!signChallenges || !signChallenges.length)) {
     return false;
   }
-<<<<<<< HEAD
   return isValidSignChallengeArray(signChallenges, !hasDefaultChallenge,
       !hasAppId);
-=======
-
-  return isValidSignChallengeArray(signChallenges, false /* challengeRequired */, !hasAppId);
-
->>>>>>> 81f6ea51
 }
 
 /**
